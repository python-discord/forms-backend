--- conflicted
+++ resolved
@@ -2,11 +2,7 @@
 import httpx
 
 from backend.constants import (
-<<<<<<< HEAD
-    DISCORD_API_BASE_URL, OAUTH2_CLIENT_ID, OAUTH2_CLIENT_SECRET, OAUTH2_REDIRECT_URI
-=======
-    OAUTH2_CLIENT_ID, OAUTH2_CLIENT_SECRET
->>>>>>> 4fadbef8
+    DISCORD_API_BASE_URL, OAUTH2_CLIENT_ID, OAUTH2_CLIENT_SECRET
 )
 
 
@@ -18,9 +14,6 @@
             "redirect_uri": f"{redirect}/callback"
         }
 
-<<<<<<< HEAD
-        r = await client.post(f"{DISCORD_API_BASE_URL}/oauth2/token", headers={
-=======
         if refresh:
             data["grant_type"] = "refresh_token"
             data["refresh_token"] = code
@@ -28,8 +21,7 @@
             data["grant_type"] = "authorization_code"
             data["code"] = code
 
-        r = await client.post(f"{API_BASE_URL}/oauth2/token", headers={
->>>>>>> 4fadbef8
+        r = await client.post(f"{DISCORD_API_BASE_URL}/oauth2/token", headers={
             "Content-Type": "application/x-www-form-urlencoded"
         }, data=data)
 
