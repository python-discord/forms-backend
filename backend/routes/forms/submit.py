--- conflicted
+++ resolved
@@ -149,8 +149,7 @@
         else:
             return JSONResponse({
                 "error": "Open form not found"
-<<<<<<< HEAD
-            })
+            }, status_code=404)
 
     @staticmethod
     async def send_submission_webhook(form: Form, response: FormResponse) -> None:
@@ -195,7 +194,4 @@
         # Post hook
         async with httpx.AsyncClient() as client:
             r = await client.post(form.meta.webhook.url, json=hook)
-            r.raise_for_status()
-=======
-            }, status_code=404)
->>>>>>> 78288e7d
+            r.raise_for_status()