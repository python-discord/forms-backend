--- conflicted
+++ resolved
@@ -20,12 +20,8 @@
 from backend.authentication.user import User
 from backend.models import Form, FormResponse
 from backend.route import Route
-<<<<<<< HEAD
+from backend.routes.forms.unittesting import execute_unittest
 from backend.validation import ErrorMessage, api
-=======
-from backend.routes.forms.unittesting import execute_unittest
-from backend.validation import AuthorizationHeaders, ErrorMessage, api
->>>>>>> cf13799c
 
 HCAPTCHA_VERIFY_URL = "https://hcaptcha.com/siteverify"
 HCAPTCHA_HEADERS = {
@@ -134,14 +130,10 @@
                     response["user"] = request.user.payload
                     response["user"]["admin"] = request.user.admin
 
-<<<<<<< HEAD
-                    if constants.FormFeatures.COLLECT_EMAIL.value in form.features and "email" not in response["user"]:  # noqa
-=======
                     if (
-                            FormFeatures.COLLECT_EMAIL.value in form.features
+                            constants.FormFeatures.COLLECT_EMAIL.value in form.features
                             and "email" not in response["user"]
                     ):
->>>>>>> cf13799c
                         return JSONResponse({
                             "error": "email_required"
                         }, status_code=400)
@@ -231,11 +223,7 @@
         embed = {
             "title": "New Form Response",
             "description": f"{mention} submitted a response to `{form.name}`.",
-<<<<<<< HEAD
             "url": f"{constants.FRONTEND_URL}/path_to_view_form/{response.id}",  # noqa # TODO: Enter Form View URL
-=======
-            "url": f"{FRONTEND_URL}/path_to_view_form/{response.id}",  # TODO: Enter Form View URL
->>>>>>> cf13799c
             "timestamp": response.timestamp,
             "color": 7506394,
         }
