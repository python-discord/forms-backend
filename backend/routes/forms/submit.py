"""
Submit a form.
"""

import asyncio
import binascii
import datetime
import hashlib
import uuid
from typing import Any, Optional

import httpx
from pydantic import ValidationError
from pydantic.main import BaseModel
from spectree import Response
from starlette.background import BackgroundTasks
from starlette.requests import Request
from starlette.responses import JSONResponse

from backend import constants
<<<<<<< HEAD
from backend.authentication import User
=======
from backend.authentication.user import User
>>>>>>> 4fadbef8
from backend.models import Form, FormResponse
from backend.route import Route
from backend.routes.auth.authorize import set_response_token
from backend.routes.forms.unittesting import execute_unittest
from backend.validation import ErrorMessage, api

HCAPTCHA_VERIFY_URL = "https://hcaptcha.com/siteverify"
HCAPTCHA_HEADERS = {
    "Content-Type": "application/x-www-form-urlencoded"
}

DISCORD_HEADERS = {
    "Authorization": f"Bot {constants.DISCORD_BOT_TOKEN}"
}


class SubmissionResponse(BaseModel):
    form: Form
    response: FormResponse


class PartialSubmission(BaseModel):
    response: dict[str, Any]
    captcha: Optional[str]


class SubmitForm(Route):
    """
    Submit a form with the provided form ID.
    """

    name = "submit_form"
    path = "/submit/{form_id:str}"

    @api.validate(
        json=PartialSubmission,
        resp=Response(
            HTTP_200=SubmissionResponse,
            HTTP_404=ErrorMessage,
            HTTP_400=ErrorMessage
        ),
        tags=["forms", "responses"]
    )
    async def post(self, request: Request) -> JSONResponse:
        """Submit a response to the form."""
        response = await self.submit(request)

        # Silently try to update user data
        try:
            if hasattr(request.user, User.refresh_data.__name__):
                old = request.user.token
                await request.user.refresh_data()

                if old != request.user.token:
                    try:
                        expiry = datetime.datetime.fromisoformat(
                            request.user.decoded_token.get("expiry")
                        )
                    except ValueError:
                        expiry = None

                    expiry_seconds = (expiry - datetime.datetime.now()).seconds
                    await set_response_token(response, request, request.user.token, expiry_seconds)

        except httpx.HTTPStatusError:
            pass

        return response

    async def submit(self, request: Request) -> JSONResponse:
        """Helper method for handling submission logic."""
        data = await request.json()
        data["timestamp"] = None

        if form := await request.state.db.forms.find_one(
            {"_id": request.path_params["form_id"], "features": "OPEN"}
        ):
            form = Form(**form)
            response = data.copy()
            response["id"] = str(uuid.uuid4())
            response["form_id"] = form.id

            if constants.FormFeatures.DISABLE_ANTISPAM.value not in form.features:
                ip_hash_ctx = hashlib.md5()
                ip_hash_ctx.update(request.client.host.encode())
                ip_hash = binascii.hexlify(ip_hash_ctx.digest())
                user_agent_hash_ctx = hashlib.md5()
                user_agent_hash_ctx.update(request.headers["User-Agent"].encode())
                user_agent_hash = binascii.hexlify(user_agent_hash_ctx.digest())

                async with httpx.AsyncClient() as client:
                    query_params = {
                        "secret": constants.HCAPTCHA_API_SECRET,
                        "response": data.get("captcha")
                    }
                    r = await client.post(
                        HCAPTCHA_VERIFY_URL,
                        params=query_params,
                        headers=HCAPTCHA_HEADERS
                    )
                    r.raise_for_status()
                    captcha_data = r.json()

                response["antispam"] = {
                    "ip_hash": ip_hash.decode(),
                    "user_agent_hash": user_agent_hash.decode(),
                    "captcha_pass": captcha_data["success"]
                }

            if constants.FormFeatures.REQUIRES_LOGIN.value in form.features:
                if request.user.is_authenticated:
                    response["user"] = request.user.payload
                    response["user"]["admin"] = request.user.admin

<<<<<<< HEAD
                    if constants.FormFeatures.COLLECT_EMAIL.value in form.features and "email" not in response["user"]:  # noqa
=======
                    if (
                            constants.FormFeatures.COLLECT_EMAIL.value in form.features
                            and "email" not in response["user"]
                    ):
>>>>>>> 4fadbef8
                        return JSONResponse({
                            "error": "email_required"
                        }, status_code=400)
                else:
                    return JSONResponse({
                        "error": "missing_discord_data"
                    }, status_code=400)

            missing_fields = []
            for question in form.questions:
                if question.id not in response["response"]:
                    if not question.required:
                        response["response"][question.id] = None
                    else:
                        missing_fields.append(question.id)

            if missing_fields:
                return JSONResponse({
                    "error": "missing_fields",
                    "fields": missing_fields
                }, status_code=400)

            try:
                response_obj = FormResponse(**response)
            except ValidationError as e:
                return JSONResponse(e.errors(), status_code=422)

            # Run unittests if needed
            if any("unittests" in question.data for question in form.questions):
                unittest_results = await execute_unittest(response_obj, form)

                if not all(test.passed for test in unittest_results):
                    # Return 500 if we encountered an internal error (code 99).
                    status_code = 500 if any(
                        test.return_code == 99 for test in unittest_results
                    ) else 403

                    return JSONResponse({
                        "error": "failed_tests",
                        "test_results": [
                            test._asdict() for test in unittest_results if not test.passed
                        ]
                    }, status_code=status_code)

            await request.state.db.responses.insert_one(
                response_obj.dict(by_alias=True)
            )

<<<<<<< HEAD
            tasks = BackgroundTasks()
            if constants.FormFeatures.WEBHOOK_ENABLED.value in form.features:
                tasks.add_task(
=======
            send_webhook = None
            if constants.FormFeatures.WEBHOOK_ENABLED.value in form.features:
                send_webhook = BackgroundTask(
>>>>>>> 4fadbef8
                    self.send_submission_webhook,
                    form=form,
                    response=response_obj,
                    request_user=request.user
                )

            if constants.FormFeatures.ASSIGN_ROLE.value in form.features:
                tasks.add_task(
                    self.assign_role,
                    form=form,
                    request_user=request.user
                )

            return JSONResponse({
                "form": form.dict(admin=False),
                "response": response_obj.dict()
            }, background=tasks)

        else:
            return JSONResponse({
                "error": "Open form not found"
            }, status_code=404)

    @staticmethod
    async def send_submission_webhook(
            form: Form,
            response: FormResponse,
            request_user: User
    ) -> None:
        """Helper to send a submission message to a discord webhook."""
        # Stop if webhook is not available
        if form.webhook is None:
            raise ValueError("Got empty webhook.")

        try:
            mention = request_user.discord_mention
        except AttributeError:
            mention = "User"

        user = response.user

        # Build Embed
        embed = {
            "title": "New Form Response",
            "description": f"{mention} submitted a response to `{form.name}`.",
            "url": f"{constants.FRONTEND_URL}/path_to_view_form/{response.id}",  # noqa # TODO: Enter Form View URL
            "timestamp": response.timestamp,
            "color": 7506394,
        }

        # Add author to embed
        if request_user.is_authenticated:
            embed["author"] = {"name": request_user.display_name}

            if user and user.avatar:
                url = f"https://cdn.discordapp.com/avatars/{user.id}/{user.avatar}.png"
                embed["author"]["icon_url"] = url

        # Build Hook
        hook = {
            "embeds": [embed],
            "allowed_mentions": {"parse": ["users", "roles"]},
            "username": form.name or "Python Discord Forms"
        }

        # Set hook message
        message = form.webhook.message
        if message:
            # Available variables, see SCHEMA.md
            ctx = {
                "user": mention,
                "response_id": response.id,
                "form": form.name,
                "form_id": form.id,
                "time": response.timestamp,
            }

            for key in ctx:
                message = message.replace(f"{{{key}}}", str(ctx[key]))

            hook["content"] = message.replace("_USER_MENTION_", mention)

        # Post hook
        async with httpx.AsyncClient() as client:
            r = await client.post(form.webhook.url, json=hook)
            r.raise_for_status()

    @staticmethod
    async def assign_role(form: Form, request_user: User) -> None:
        """Assigns Discord role to user when user submitted response."""
        if not form.discord_role:
            raise ValueError("Got empty Discord role ID.")

        url = (
            f"{constants.DISCORD_API_BASE_URL}/guilds/{constants.DISCORD_GUILD}"
            f"/members/{request_user.payload['id']}/roles/{form.discord_role}"
        )

        async with httpx.AsyncClient() as client:
            resp = await client.put(url, headers=DISCORD_HEADERS)
            if resp.status_code == 429:  # We are rate limited
                status = resp.status_code
                retry_after = float(resp.headers["X-Ratelimit-Reset-After"])
                while status == 429:
                    await asyncio.sleep(retry_after)
                    r = await client.put(url, headers=DISCORD_HEADERS)
                    status = r.status_code
                    if status == 429:
                        retry_after = float(r.headers["X-Ratelimit-Reset-After"])
                    else:
                        r.raise_for_status()
            else:  # For any other unexpected status, raise error.
                resp.raise_for_status()<|MERGE_RESOLUTION|>--- conflicted
+++ resolved
@@ -18,11 +18,7 @@
 from starlette.responses import JSONResponse
 
 from backend import constants
-<<<<<<< HEAD
-from backend.authentication import User
-=======
 from backend.authentication.user import User
->>>>>>> 4fadbef8
 from backend.models import Form, FormResponse
 from backend.route import Route
 from backend.routes.auth.authorize import set_response_token
@@ -137,14 +133,10 @@
                     response["user"] = request.user.payload
                     response["user"]["admin"] = request.user.admin
 
-<<<<<<< HEAD
-                    if constants.FormFeatures.COLLECT_EMAIL.value in form.features and "email" not in response["user"]:  # noqa
-=======
                     if (
                             constants.FormFeatures.COLLECT_EMAIL.value in form.features
                             and "email" not in response["user"]
                     ):
->>>>>>> 4fadbef8
                         return JSONResponse({
                             "error": "email_required"
                         }, status_code=400)
@@ -193,15 +185,9 @@
                 response_obj.dict(by_alias=True)
             )
 
-<<<<<<< HEAD
             tasks = BackgroundTasks()
             if constants.FormFeatures.WEBHOOK_ENABLED.value in form.features:
                 tasks.add_task(
-=======
-            send_webhook = None
-            if constants.FormFeatures.WEBHOOK_ENABLED.value in form.features:
-                send_webhook = BackgroundTask(
->>>>>>> 4fadbef8
                     self.send_submission_webhook,
                     form=form,
                     response=response_obj,
