--- conflicted
+++ resolved
@@ -17,13 +17,8 @@
 gunicorn = "^20.0.4"
 pydantic = "^1.8.1"
 spectree = "^0.4.0"
-<<<<<<< HEAD
-deepmerge = "^0.1.1"
+deepmerge = "^0.2.1"
 sentry-sdk = "^0.20.3"
-=======
-deepmerge = "^0.2.1"
-sentry-sdk = "^0.19.5"
->>>>>>> 742eed93
 
 [tool.poetry.dev-dependencies]
 flake8 = "^3.8.4"
